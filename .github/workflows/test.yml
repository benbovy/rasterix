--- conflicted
+++ resolved
@@ -37,13 +37,10 @@
         run: |
           python -m pip install --upgrade pip
           pip install hatch
-<<<<<<< HEAD
       - name: Install typing_extensions (temp fix)
         # TODO: remove when using next Xarray release (after v2025.6.0)
         run: |
           python -m pip install typing_extensions
-=======
-
       # https://github.com/actions/cache/blob/main/tips-and-workarounds.md#update-a-cache
       - name: Restore cached hypothesis directory
         id: restore-hypothesis-cache
@@ -53,8 +50,6 @@
           key: cache-hypothesis-${{ runner.os }}-${{ github.run_id }}
           restore-keys: |
             cache-hypothesis-
-
->>>>>>> 41e2c3c7
       - name: Set Up Hatch Env
         run: |
           hatch env create test.py${{ matrix.python-version }}
